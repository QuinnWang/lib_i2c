--- conflicted
+++ resolved
@@ -5,7 +5,6 @@
             <board>XA-SK-GPIO</board>
             <keyword>I2C</keyword>
         </component>
-<<<<<<< HEAD
         <component name = "I2C Master (Using A Single Multi Bit Port) Function Library" type = "component" buildresults_path = "module_i2c_single_port/.module_i2c_single_port.buildinfo" scope = "Early Development" path = "module_i2c_single_port" metainfo_path = "module_i2c_single_port/module_i2c_single_port.metainfo" local = "false" id = "module_i2c_single_port" description = "Function Library implementing basic multi master I2C read and write functionality, designed for use with  a multi bit port">
             <board>XA-SK-AUDIO</board>
             <keyword>I2C</keyword>
@@ -14,18 +13,6 @@
     <description>I2C Software Component</description>
     <docdir>module_i2c_master/doc</docdir>
     <docdir>module_i2c_single_port/doc</docdir>
-    <exclude_dir>app_i2c_master_demo</exclude_dir>
-    <exclude_dir>app_i2c_simple_demo</exclude_dir>
-    <exclude_dir>app_i2c_single_port_demo</exclude_dir>
-    <exclude_dir>app_xdk_xai_i2c_test</exclude_dir>
-    <exclude_dir>module_i2c</exclude_dir>
-    <exclude_dir>module_i2c_simple</exclude_dir>
-=======
-    </components>
-    <description>I2C Software Component</description>
-    <docdir>module_i2c_master/doc</docdir>
->>>>>>> 305187c4
-    <exclude_dir>app_xdk_xai_i2c_test</exclude_dir>
     <location>ssh://git@github.com/xcore/sc_i2c</location>
     <name>sc_i2c</name>
     <maintainer>djpwilk</maintainer>
@@ -36,13 +23,8 @@
     <release parenthash = "d8dff135311c6732ac3fa4a0081319fd5f4cebb2" version = "2.0.0rc2" githash = "3c44407c1a443919992568c0380e1661ffb9c3be"></release>
     <release parenthash = "ef93cc1de5143be8f5dc92e399c340c735a23cec" version = "2.0.0rc3" githash = "86cb497a5ee519fbc0c4bb597adeeb135d3e97e1"></release>
     <release parenthash = "c8d766c249d1b13cdbf7a8140d613a143e62504e" version = "2.1.0alpha0" githash = "2109b9294da0af5872e8c596c80f8bba3d539559"></release>
-<<<<<<< HEAD
     <release parenthash = "30b00a5e403978a1a7fc4300bd7b311a36ac7a27" version = "2.1.0alpha1" githash = "ca4402ef45d14bff260c4230950cfc4d30fc801e"></release>
     <release parenthash = "bd763c072a9b94aa2c25beaf0e21392e3ae4b0d7" version = "2.1.0alpha2"></release>
-=======
-    <release parenthash = "69533c451e47767a270d61241f0286a1bfd7c730" version = "2.1.0alpha1" githash = "621bd92b471743fabd51d11b86e361f1a426628c"></release>
-    <release parenthash = "e5eb58e2046ac90ae4abe24dc0787563dae94e2d" version = "2.1.0alpha2"></release>
->>>>>>> 305187c4
     <subpartnumber>XM-001898-SM</subpartnumber>
     <vendor>XMOS</vendor>
     <xcore_repo>sc_i2c</xcore_repo>
@@ -52,6 +34,5 @@
     <xsoftip_exclude>app_i2c_single_port_demo</xsoftip_exclude>
     <xsoftip_exclude>module_i2c</xsoftip_exclude>
     <xsoftip_exclude>module_i2c_simple</xsoftip_exclude>
-    <xsoftip_exclude>module_i2c_single_port</xsoftip_exclude>
     <xsoftip_exclude>app_xdk_xai_i2c_test</xsoftip_exclude>
 </xpd>