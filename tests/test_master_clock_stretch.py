# Copyright 2014-2024 XMOS LIMITED.
# This Software is subject to the terms of the XMOS Public Licence: Version 1.
from pathlib import Path
import Pyxsim
import pytest
import json
from i2c_master_checker import I2CMasterChecker

DEBUG = False
test_name = "i2c_master_test"

with open(Path(__file__).parent / f"{test_name}/test_params.json") as f:
    params = json.load(f)

@pytest.mark.parametrize("arch", ["xs2", "xs3"])
@pytest.mark.parametrize("dir", ["rx_tx"]) # only test the rx_tx config
@pytest.mark.parametrize("speed", [400]) # only test speed = 400
@pytest.mark.parametrize("stop", params['STOPS'])
def test_master_clock_stretch(capfd, request, nightly, dir, speed, stop, arch):
    cwd = Path(request.fspath).parent
    cfg = f"{dir}_{speed}_{stop}_{arch}"
    binary = f'{cwd}/{test_name}/bin/{cfg}/{test_name}_{cfg}.xe'

    assert Path(binary).exists(), f"Cannot find {binary}"

    checker = I2CMasterChecker("tile[0]:XS1_PORT_1A",
                               "tile[0]:XS1_PORT_1B",
                               tx_data = [0x99, 0x3A, 0xff],
                               expected_speed=160,
                               clock_stretch=5000,
<<<<<<< HEAD
                               ack_sequence=[True, True, False,
                                             True,
                                             True,
                                             True, True, True, False,
                                             True, False]
                                original_speed = speed # Timing checks use the original speed that the I2C master is configured to run at
                                             )
=======
                               ack_sequence=[True, True, False, # Master write
                                             True, # Master read
                                             True, # Master read
                                             True, True, True, False, # Master write
                                             True, False], # Master write
                               #original_speed = speed
                               )
>>>>>>> 034ee3c3

    tester = Pyxsim.testers.AssertiveComparisonTester(
        f'{cwd}/expected/master_test_{stop}.expect',
        regexp = True,
        ordered = True,
        suppress_multidrive_messages=True,
    )

    if DEBUG:
        with capfd.disabled():
            Pyxsim.run_on_simulator_(
                binary,
                tester = tester,
                do_xe_prebuild = False,
                simthreads=[checker],
                simargs=[
                    "--vcd-tracing",
                    f"-o i2c_trace.vcd -tile tile[0] -cycles -ports -ports-detailed -cores -instructions",
                    "--trace-to",
                    f"i2c_trace.txt",
                    '--weak-external-drive'
                ],
            )
    else:
        Pyxsim.run_on_simulator_(
            binary,
            tester = tester,
            do_xe_prebuild = False,
            simthreads = [checker],
            simargs=['--weak-external-drive'],
            capfd=capfd
            )<|MERGE_RESOLUTION|>--- conflicted
+++ resolved
@@ -28,23 +28,13 @@
                                tx_data = [0x99, 0x3A, 0xff],
                                expected_speed=160,
                                clock_stretch=5000,
-<<<<<<< HEAD
-                               ack_sequence=[True, True, False,
-                                             True,
-                                             True,
-                                             True, True, True, False,
-                                             True, False]
-                                original_speed = speed # Timing checks use the original speed that the I2C master is configured to run at
-                                             )
-=======
                                ack_sequence=[True, True, False, # Master write
                                              True, # Master read
                                              True, # Master read
                                              True, True, True, False, # Master write
                                              True, False], # Master write
-                               #original_speed = speed
+                               original_speed = speed # Timing checks use the original speed that the I2C master is configured to run at
                                )
->>>>>>> 034ee3c3
 
     tester = Pyxsim.testers.AssertiveComparisonTester(
         f'{cwd}/expected/master_test_{stop}.expect',
