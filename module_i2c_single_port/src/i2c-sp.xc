// Copyright (c) 2011, XMOS Ltd, All rights reserved
// This software is freely distributable under a derivative of the
// University of Illinois/NCSA Open Source License posted in
// LICENSE.txt and at <http://github.xcore.com/>

// I2C master

#include <xs1.h>
#include <xclib.h>
#include <stdio.h>
#include "i2c.h"

#define SDA_LOW     0
#define SCL_LOW     0

void i2c_master_init(port i2c) {
    i2c :> void;    // Drive all high
}

static void waitQuarter(void) {
    timer gt;
    int time;

    gt :> time;
    time += (I2C_BIT_TIME + 3) / 4;
    gt when timerafter(time) :> int _;
}

static void waitHalf(void) {
    waitQuarter();
    waitQuarter();
}

static void highPulseDrive(port i2c, int sdaValue) {
    if (sdaValue) {
<<<<<<< HEAD
        i2c <: SDA_HIGH | SCL_LOW | S_REST;
        waitQuarter();
        i2c :> void;
        waitHalf();
        i2c <: SDA_HIGH | SCL_LOW | S_REST;
=======
        int temp;
         i2c <: SDA_HIGH | SCL_LOW | S_REST; // Orig
        //i2c <: SDA_LOW | SCL_LOW | S_REST; // JEG
        waitQuarter();
        i2c :> void;
        waitQuarter();
        temp = (peek(i2c) & SDA_HIGH) != 0;
        waitQuarter();
         i2c <: SDA_HIGH | SCL_LOW | S_REST; // Orig
        //i2c <: SDA_LOW | SCL_LOW | S_REST; // JEG
>>>>>>> e409b5cd
        waitQuarter();
    } else {
        i2c <: SDA_LOW | SCL_LOW | S_REST;
        waitQuarter();
        i2c <: SDA_LOW | SCL_HIGH | S_REST;
        waitHalf();
        i2c <: SDA_LOW | SCL_LOW | S_REST;
        waitQuarter();
    }
}

static int highPulseSample(port i2c, int expectedSDA) {
    i2c <: (expectedSDA ? SDA_HIGH : 0) | SCL_LOW | S_REST;
    waitQuarter();
    i2c :> void;
    waitQuarter();
    expectedSDA = peek(i2c) & SDA_HIGH;
    waitQuarter();
    i2c <: expectedSDA | SCL_LOW | S_REST;
    waitQuarter();
    return expectedSDA;
}

static void startBit(port i2c) {
    waitQuarter();
    i2c <: SDA_LOW | SCL_HIGH | S_REST;
    waitHalf();
    i2c <: SDA_LOW | SCL_LOW | S_REST;
    waitQuarter();
}

static void stopBit(port i2c) {
    i2c <: SDA_LOW | SCL_LOW | S_REST;
    waitQuarter();
    i2c <: SDA_LOW | SCL_HIGH | S_REST;
    waitHalf();
    i2c :> void;
    waitQuarter();
}

static int tx8(port i2c, unsigned data) {
    int ack;
    int temp;
    unsigned CtlAdrsData = ((unsigned) bitrev(data)) >> 24;
    for (int i = 8; i != 0; i--) {
        highPulseDrive(i2c, CtlAdrsData & 1);
        CtlAdrsData >>= 1;
    }
<<<<<<< HEAD
    ack = highPulseSample(i2c, 0);
=======
    //ack = highPulseSample(i2c); // Orig
    /* JEG ... */
            
         //i2c <: SDA_HIGH | SCL_LOW | S_REST; // Orig
        i2c <: SDA_LOW | SCL_LOW | S_REST; // JEG
        waitQuarter();
        i2c :> void;
        waitQuarter();
        temp = (peek(i2c) & SDA_HIGH) != 0;
        waitQuarter();
        // i2c <: SDA_HIGH | SCL_LOW | S_REST; // Orig
        i2c <: SDA_LOW | SCL_LOW | S_REST; // JEG
        waitQuarter();
     /* end JEG */
>>>>>>> e409b5cd
//    printf("Ack: %d\n", ack);
    return ack != 0;
}

#ifndef I2C_TI_COMPATIBILITY
int i2c_master_rx(int device, unsigned char data[], int nbytes, port i2c) {
   int i;
   int rdData = 0;
   int temp = 0;

   startBit(i2c);
   tx8(i2c, device | 1);
   for (i = 8; i != 0; i--) {
       temp = highPulseSample(i2c, temp);
       rdData = rdData << 1;
       if (temp) {
           rdData |= 1;
       }
   }
   (void) highPulseSample(i2c, temp);
   stopBit(i2c);
   data[0] = rdData;
   return 1;
}

int i2c_master_read_reg(int device, int addr, unsigned char data[], int nbytes, port i2c) {
   startBit(i2c);
   tx8(i2c, device);
   tx8(i2c, addr);
   stopBit(i2c);
   return i2c_master_rx(device, data, nbytes, i2c);
}
#endif

int i2c_master_write_reg(int device, int addr, unsigned char s_data[], int nbytes, port i2c) {
   int data = s_data[0];
   int ack;

   startBit(i2c);
   ack = tx8(i2c, device);
#ifdef I2C_TI_COMPATIBILITY
   ack |= tx8(i2c, addr << 1 | (data >> 8) & 1);
#else
   ack |= tx8(i2c, addr);
#endif
   ack |= tx8(i2c, data);
   stopBit(i2c);
   return ack == 0;
}<|MERGE_RESOLUTION|>--- conflicted
+++ resolved
@@ -33,24 +33,11 @@
 
 static void highPulseDrive(port i2c, int sdaValue) {
     if (sdaValue) {
-<<<<<<< HEAD
         i2c <: SDA_HIGH | SCL_LOW | S_REST;
         waitQuarter();
         i2c :> void;
         waitHalf();
         i2c <: SDA_HIGH | SCL_LOW | S_REST;
-=======
-        int temp;
-         i2c <: SDA_HIGH | SCL_LOW | S_REST; // Orig
-        //i2c <: SDA_LOW | SCL_LOW | S_REST; // JEG
-        waitQuarter();
-        i2c :> void;
-        waitQuarter();
-        temp = (peek(i2c) & SDA_HIGH) != 0;
-        waitQuarter();
-         i2c <: SDA_HIGH | SCL_LOW | S_REST; // Orig
-        //i2c <: SDA_LOW | SCL_LOW | S_REST; // JEG
->>>>>>> e409b5cd
         waitQuarter();
     } else {
         i2c <: SDA_LOW | SCL_LOW | S_REST;
@@ -93,31 +80,12 @@
 
 static int tx8(port i2c, unsigned data) {
     int ack;
-    int temp;
     unsigned CtlAdrsData = ((unsigned) bitrev(data)) >> 24;
     for (int i = 8; i != 0; i--) {
         highPulseDrive(i2c, CtlAdrsData & 1);
         CtlAdrsData >>= 1;
     }
-<<<<<<< HEAD
     ack = highPulseSample(i2c, 0);
-=======
-    //ack = highPulseSample(i2c); // Orig
-    /* JEG ... */
-            
-         //i2c <: SDA_HIGH | SCL_LOW | S_REST; // Orig
-        i2c <: SDA_LOW | SCL_LOW | S_REST; // JEG
-        waitQuarter();
-        i2c :> void;
-        waitQuarter();
-        temp = (peek(i2c) & SDA_HIGH) != 0;
-        waitQuarter();
-        // i2c <: SDA_HIGH | SCL_LOW | S_REST; // Orig
-        i2c <: SDA_LOW | SCL_LOW | S_REST; // JEG
-        waitQuarter();
-     /* end JEG */
->>>>>>> e409b5cd
-//    printf("Ack: %d\n", ack);
     return ack != 0;
 }
 
